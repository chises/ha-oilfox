--- conflicted
+++ resolved
@@ -28,19 +28,11 @@
             hass,
             _LOGGER,
             name=DOMAIN,
-<<<<<<< HEAD
             update_interval=timedelta(minutes=15),
-=======
-            update_interval=timedelta(minutes=10),
->>>>>>> 65babe41
         )
 
     async def _async_update_data(self) -> None:
         """Fetch data."""
-<<<<<<< HEAD
-        # _LOGGER.debug("UpdateCoordinator _async_update_data")
-=======
->>>>>>> 65babe41
         try:
             await self.oilfox_api.update_stats()
         except Exception as err:
