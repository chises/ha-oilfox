"""The oilfox component."""
from __future__ import annotations
from .OilFox import OilFox
from datetime import timedelta
from homeassistant.config_entries import ConfigEntry
from homeassistant.const import Platform
from homeassistant.core import HomeAssistant
from homeassistant.helpers import update_coordinator
import logging
from .const import DOMAIN, CONF_EMAIL, CONF_PASSWORD
from .UpdateCoordinator import UpdateCoordinator


async def async_setup_entry(hass: HomeAssistant, entry: ConfigEntry) -> bool:
<<<<<<< HEAD
    """Setup OilFox with config entry."""  # noqa: D401
    # _LOGGER.debug("async_setup_entry __init__")
=======
    """Setup OilFox from a config entry."""
>>>>>>> 65babe41
    hass.data.setdefault(DOMAIN, {})
    my_oilfox = OilFox(entry.data[CONF_EMAIL], entry.data[CONF_PASSWORD], "")
    oilfox_data_coordinator = UpdateCoordinator(hass, oilfox_api=my_oilfox)

    await oilfox_data_coordinator.async_config_entry_first_refresh()
    hass.data[DOMAIN][entry.entry_id] = oilfox_data_coordinator
    await hass.config_entries.async_forward_entry_setups(entry, (Platform.SENSOR,))
<<<<<<< HEAD
    return True


async def update_listener(hass: HomeAssistant, entry: ConfigEntry) -> None:
    """Handle options update."""
    # for key in entry.options:
    #    _LOGGER.info("%s - %s", key, entry.options[key])

    hass.config_entries.async_update_entry(entry, options=entry.options)
=======

    return True
>>>>>>> 65babe41


async def async_unload_entry(hass: HomeAssistant, entry: ConfigEntry) -> bool:
    """Unload a config entry."""
<<<<<<< HEAD
    # unload_ok = all(
    #    await asyncio.gather(
    #        [hass.config_entries.async_forward_entry_unload(entry, "sensor")]
    #    )
    # )
    # Remove options_update_listener.
    # hass.data[DOMAIN][entry.entry_id]["unsub_options_update_listener"]()
    return await hass.config_entries.async_forward_entry_unload(entry, "sensor")
    hass.data[DOMAIN].pop(entry.entry_id)

=======
>>>>>>> 65babe41
    return True<|MERGE_RESOLUTION|>--- conflicted
+++ resolved
@@ -12,12 +12,9 @@
 
 
 async def async_setup_entry(hass: HomeAssistant, entry: ConfigEntry) -> bool:
-<<<<<<< HEAD
     """Setup OilFox with config entry."""  # noqa: D401
     # _LOGGER.debug("async_setup_entry __init__")
-=======
-    """Setup OilFox from a config entry."""
->>>>>>> 65babe41
+
     hass.data.setdefault(DOMAIN, {})
     my_oilfox = OilFox(entry.data[CONF_EMAIL], entry.data[CONF_PASSWORD], "")
     oilfox_data_coordinator = UpdateCoordinator(hass, oilfox_api=my_oilfox)
@@ -25,25 +22,19 @@
     await oilfox_data_coordinator.async_config_entry_first_refresh()
     hass.data[DOMAIN][entry.entry_id] = oilfox_data_coordinator
     await hass.config_entries.async_forward_entry_setups(entry, (Platform.SENSOR,))
-<<<<<<< HEAD
     return True
-
 
 async def update_listener(hass: HomeAssistant, entry: ConfigEntry) -> None:
     """Handle options update."""
     # for key in entry.options:
     #    _LOGGER.info("%s - %s", key, entry.options[key])
 
-    hass.config_entries.async_update_entry(entry, options=entry.options)
-=======
 
     return True
->>>>>>> 65babe41
 
 
 async def async_unload_entry(hass: HomeAssistant, entry: ConfigEntry) -> bool:
     """Unload a config entry."""
-<<<<<<< HEAD
     # unload_ok = all(
     #    await asyncio.gather(
     #        [hass.config_entries.async_forward_entry_unload(entry, "sensor")]
@@ -54,6 +45,4 @@
     return await hass.config_entries.async_forward_entry_unload(entry, "sensor")
     hass.data[DOMAIN].pop(entry.entry_id)
 
-=======
->>>>>>> 65babe41
     return True